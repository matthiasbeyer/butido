#[macro_use] extern crate log as logcrate;
#[macro_use] extern crate diesel;
use logcrate::debug;

use std::ops::Deref;
use std::path::Path;
use std::path::PathBuf;
use std::collections::BTreeMap;

use anyhow::anyhow;
use anyhow::Context;
use anyhow::Result;
use anyhow::Error;
use walkdir::WalkDir;
use indicatif::*;
use tokio::stream::StreamExt;
use clap_v3::ArgMatches;
use diesel::PgConnection;
use diesel::prelude::*;

mod cli;
mod job;
mod endpoint;
mod util;
mod log;
mod package;
mod phase;
mod config;
mod repository;
mod filestore;
mod ui;
mod orchestrator;
mod schema;
mod db;
use crate::config::*;
use crate::repository::Repository;
use crate::package::PackageName;
use crate::package::PackageVersion;
use crate::package::Tree;
use crate::filestore::ReleaseStore;
use crate::filestore::StagingStore;
use crate::util::progress::ProgressBars;
use crate::orchestrator::Orchestrator;
use crate::orchestrator::OrchestratorSetup;

#[tokio::main]
async fn main() -> Result<()> {
    let _ = env_logger::try_init()?;
    debug!("Debugging enabled");

    let cli = cli::cli();
    let cli = cli.get_matches();

    let mut config = ::config::Config::default();
    config
        .merge(::config::File::with_name("config"))?
        .merge(::config::Environment::with_prefix("BUTIDO"))?;
        // Add in settings from the environment (with a prefix of YABOS)
        // Eg.. `YABOS_DEBUG=1 ./target/app` would set the `debug` key
    //

    let config: Configuration = config.try_into::<NotValidatedConfiguration>()?.validate()?;
    let repo_path             = PathBuf::from(config.repository());
    let _                     = crate::ui::package_repo_cleanness_check(&repo_path)?;
    let max_packages          = count_pkg_files(&repo_path);
    let progressbars          = ProgressBars::setup(config.progress_format().clone());

    let mut load_repo = || -> Result<Repository> {
        let bar = progressbars.repo_loading();
        bar.set_length(max_packages);
        let repo = Repository::load(&repo_path, &bar)?;
        bar.finish_with_message("Repository loading finished");
        Ok(repo)
    };

    let db_connection_config = crate::db::parse_db_connection_config(&config, &cli);
    match cli.subcommand() {
        ("db", Some(matches))           => db::interface(db_connection_config, matches, &config)?,
        ("build", Some(matches))        => {
            let conn = crate::db::establish_connection(db_connection_config)?;

            let repo = load_repo()?;

            build(matches, progressbars, conn, &config, repo, &repo_path, max_packages as u64).await?
        },
        ("what-depends", Some(matches)) => {
            let repo = load_repo()?;
            let bar = progressbars.what_depends();
            bar.set_length(max_packages);
            what_depends(matches, repo, bar).await?
        },

        ("dependencies-of", Some(matches)) => {
            let repo = load_repo()?;
            let bar = progressbars.what_depends();
            bar.set_length(max_packages);
            dependencies_of(matches, repo, bar).await?
        },

        ("versions-of", Some(matches)) => {
            let repo = load_repo()?;
            versions_of(matches, repo).await?
        }

        (other, _) => return Err(anyhow!("Unknown subcommand: {}", other)),
    }

    Ok(())
}

async fn build<'a>(matches: &ArgMatches,
               progressbars: ProgressBars,
               database_connection: PgConnection,
               config: &Configuration<'a>,
               repo: Repository,
               repo_path: &Path,
               max_packages: u64)
    -> Result<()>
{
    use crate::db::models::{
        Package,
        GitHash,
        Image,
        Submit,
    };
    use schema::packages;
    use schema::githashes;
    use schema::images;
    use crate::job::JobSet;
    use std::sync::Arc;
    use std::sync::RwLock;
    use crate::util::docker::ImageName;

    let now = chrono::offset::Local::now().naive_local();
    let submit_id = uuid::Uuid::new_v4();
    info!("Submit {}, started {}", submit_id, now);

    let image_name = matches.value_of("image").map(String::from).map(ImageName::from).unwrap(); // safe by clap
    if config.docker().verify_images_present() {
        if !config.docker().images().iter().any(|img| image_name == *img) {
            return Err(anyhow!("Requested build image {} is not in the configured images"))
                .with_context(|| anyhow!("Available images: {:?}", config.docker().images()))
                .with_context(|| anyhow!("Image present verification failed"))
                .map_err(Error::from)
        }
    }

    debug!("Getting repository HEAD");
    let hash_str   = crate::util::git::get_repo_head_commit_hash(repo_path)?;
    trace!("Repository HEAD = {}", hash_str);
    let phases = config.available_phases();

    let endpoint_configurations = config.docker().endpoints()
        .iter()
        .cloned()
        .map(|ep_cfg| {
            crate::endpoint::EndpointConfiguration::builder()
                .endpoint(ep_cfg)
                .required_images(config.docker().images().clone())
                .required_docker_versions(config.docker().docker_versions().clone())
                .required_docker_api_versions(config.docker().docker_api_versions().clone())
                .build()
        })
        .collect();
    info!("Endpoint config build");

    let pname = matches.value_of("package_name")
        .map(String::from)
        .map(PackageName::from)
        .unwrap(); // safe by clap

    let pvers = matches.value_of("package_version")
        .map(String::from)
        .map(PackageVersion::from);
    info!("We want {} ({:?})", pname, pvers);

    let packages = if let Some(pvers) = pvers {
        repo.find(&pname, &pvers)
    } else {
        repo.find_by_name(&pname)
    };
    debug!("Found {} relevant packages", packages.len());

    /// We only support building one package per call.
    /// Everything else is invalid
    if packages.len() > 1 {
        return Err(anyhow!("Found multiple packages ({}). Cannot decide which one to build", packages.len()))
    }
    let package = *packages.get(0).ok_or_else(|| anyhow!("Found no package."))?;

    let release_dir  = {
        let bar_release_loading = progressbars.release_loading();
        bar_release_loading.set_length(max_packages);

        let variables = BTreeMap::new();
        let p = config.releases_directory(&variables)?;
        debug!("Loading release directory: {}", p.display());
        let r = ReleaseStore::load(&p, bar_release_loading.clone());
        if r.is_ok() {
            bar_release_loading.finish_with_message("Loaded releases successfully");
        } else {
            bar_release_loading.finish_with_message("Failed to load releases");
        }
        r.map(RwLock::new).map(Arc::new)?
    };

    let staging_dir = {
        let bar_staging_loading = progressbars.staging_loading();
        bar_staging_loading.set_length(max_packages);

        let variables = BTreeMap::new();
        let p = config.staging_directory(&variables)?;
        debug!("Loading staging directory: {}", p.display());
        let r = StagingStore::load(&p, bar_staging_loading.clone());
        if r.is_ok() {
            bar_staging_loading.finish_with_message("Loaded staging successfully");
        } else {
            bar_staging_loading.finish_with_message("Failed to load staging");
        }
        r.map(RwLock::new).map(Arc::new)?
    };

    let tree = {
        let bar_tree_building = progressbars.tree_building();
        bar_tree_building.set_length(max_packages);

        let mut tree = Tree::new();
        tree.add_package(package.clone(), &repo, bar_tree_building.clone())?;

        bar_tree_building.finish_with_message("Finished loading Tree");
        tree
    };

    trace!("Setting up database jobs for Package, GitHash, Image");
    let db_package = async { Package::create_or_fetch(&database_connection, &package) };
    let db_githash = async { GitHash::create_or_fetch(&database_connection, &hash_str) };
    let db_image   = async { Image::create_or_fetch(&database_connection, &image_name) };

    trace!("Running database jobs for Package, GitHash, Image");
    let (db_package, db_githash, db_image) = tokio::join!(
        db_package,
        db_githash,
        db_image
    );

    let (db_package, db_githash, db_image) = (db_package?, db_githash?, db_image?);

    trace!("Database jobs for Package, GitHash, Image finished successfully");
    trace!("Creating Submit in database");
    let submit = Submit::create(&database_connection,
        &tree,
        &now,
        &submit_id,
        &db_image,
        &db_package,
        &db_githash)?;
    trace!("Creating Submit in database finished successfully");

    trace!("Setting up job sets");
    let jobsets = JobSet::sets_from_tree(tree, image_name, phases.clone())?;
    trace!("Setting up job sets finished successfully");

    trace!("Setting up Orchestrator");
    let orch = OrchestratorSetup::builder()
        .progress_generator(progressbars)
        .endpoint_config(endpoint_configurations)
        .staging_store(staging_dir)
        .release_store(release_dir)
        .database(database_connection)
        .submit(submit)
        .file_log_sink_factory(None)
        .jobsets(jobsets)
        .build()
        .setup()
        .await?;

    info!("Running orchestrator...");
    orch.run().await
}

async fn what_depends(matches: &ArgMatches, repo: Repository, progress: ProgressBar) -> Result<()> {
    use filters::filter::Filter;

    let print_runtime_deps     = getbool(matches, "dependency_type", crate::cli::IDENT_DEPENDENCY_TYPE_RUNTIME);
    let print_build_deps       = getbool(matches, "dependency_type", crate::cli::IDENT_DEPENDENCY_TYPE_BUILD);
    let print_sys_deps         = getbool(matches, "dependency_type", crate::cli::IDENT_DEPENDENCY_TYPE_SYSTEM);
    let print_sys_runtime_deps = getbool(matches, "dependency_type", crate::cli::IDENT_DEPENDENCY_TYPE_SYSTEM_RUNTIME);

    let package_filter = {
        let name = matches.value_of("package_name").map(String::from).unwrap();

        crate::util::filters::build_package_filter_by_dependency_name(
            name,
            print_sys_deps,
            print_sys_runtime_deps,
            print_build_deps,
            print_runtime_deps
        )
    };

    let format = matches.value_of("list-format").unwrap(); // safe by clap default value
    let mut stdout = std::io::stdout();
    let iter = repo.packages().filter(|package| package_filter.filter(package));
    ui::print_packages(&mut stdout,
                       format,
                       iter,
                       print_runtime_deps,
                       print_build_deps,
                       print_sys_deps,
                       print_sys_runtime_deps)
}

async fn dependencies_of(matches: &ArgMatches, repo: Repository, progress: ProgressBar) -> Result<()> {
    use filters::filter::Filter;

    let package_filter = {
        let name = matches.value_of("package_name").map(String::from).map(PackageName::from).unwrap();
        trace!("Checking for package with name = {}", name);

        crate::util::filters::build_package_filter_by_name(name)
    };

    let format = matches.value_of("list-format").unwrap(); // safe by clap default value
    let mut stdout = std::io::stdout();
    let iter = repo.packages().filter(|package| package_filter.filter(package))
        .inspect(|pkg| trace!("Found package: {:?}", pkg));

    let print_runtime_deps     = getbool(matches, "dependency_type", crate::cli::IDENT_DEPENDENCY_TYPE_RUNTIME);
    let print_build_deps       = getbool(matches, "dependency_type", crate::cli::IDENT_DEPENDENCY_TYPE_BUILD);
    let print_sys_deps         = getbool(matches, "dependency_type", crate::cli::IDENT_DEPENDENCY_TYPE_SYSTEM);
    let print_sys_runtime_deps = getbool(matches, "dependency_type", crate::cli::IDENT_DEPENDENCY_TYPE_SYSTEM_RUNTIME);

    trace!("Printing packages with format = '{}', runtime: {}, build: {}, sys: {}, sys_rt: {}",
           format,
           print_runtime_deps,
           print_build_deps,
           print_sys_deps,
           print_sys_runtime_deps);

    ui::print_packages(&mut stdout,
                       format,
                       iter,
                       print_runtime_deps,
                       print_build_deps,
                       print_sys_deps,
                       print_sys_runtime_deps)
}

<<<<<<< HEAD
async fn versions_of(matches: &ArgMatches, repo: Repository) -> Result<()> {
    use filters::filter::Filter;
    use std::io::Write;

    let package_filter = {
        let name = matches.value_of("package_name").map(String::from).map(PackageName::from).unwrap();
        trace!("Checking for package with name = {}", name);

        crate::util::filters::build_package_filter_by_name(name)
    };

    let mut stdout = std::io::stdout();
    repo.packages()
        .filter(|package| package_filter.filter(package))
        .inspect(|pkg| trace!("Found package: {:?}", pkg))
        .map(|pkg| writeln!(stdout, "{}", pkg.version()).map_err(Error::from))
        .collect::<Result<Vec<_>>>()
        .map(|_| ())
}

fn count_pkg_files(p: &Path, progress: ProgressBar) -> u64 {
=======
fn count_pkg_files(p: &Path) -> u64 {
>>>>>>> b5d081ee
    WalkDir::new(p)
        .follow_links(true)
        .into_iter()
        .filter_map(Result::ok)
        .filter(|d| d.file_type().is_file())
        .filter(|f| f.path().file_name().map(|name| name == "pkg.toml").unwrap_or(false))
        .count() as u64
}

fn getbool(m: &ArgMatches, name: &str, cmp: &str) -> bool {
    // unwrap is safe here because clap is configured with default values
    m.values_of(name).unwrap().any(|v| v == cmp)
}
<|MERGE_RESOLUTION|>--- conflicted
+++ resolved
@@ -346,7 +346,6 @@
                        print_sys_runtime_deps)
 }
 
-<<<<<<< HEAD
 async fn versions_of(matches: &ArgMatches, repo: Repository) -> Result<()> {
     use filters::filter::Filter;
     use std::io::Write;
@@ -367,10 +366,7 @@
         .map(|_| ())
 }
 
-fn count_pkg_files(p: &Path, progress: ProgressBar) -> u64 {
-=======
 fn count_pkg_files(p: &Path) -> u64 {
->>>>>>> b5d081ee
     WalkDir::new(p)
         .follow_links(true)
         .into_iter()
